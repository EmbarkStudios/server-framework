use crate::{
    error_handling::{default_error_handler, DefaultErrorHandler},
    middleware::{metrics, trace},
    request_id::MakeRequestUuid,
    Config,
};
use axum::{
    body::{self, BoxBody},
    error_handling::{HandleError, HandleErrorLayer},
    extract::Extension,
    routing::{get, Route},
    AddExtensionLayer, Router,
};
use axum_extra::routing::{HasRoutes, RouterExt};
use clap::Parser;
use http::{header::HeaderName, Request, Response};
use metrics_exporter_prometheus::{Matcher, PrometheusBuilder, PrometheusHandle};
use std::{convert::Infallible, fmt, net::SocketAddr, time::Duration};
use tower::{timeout::Timeout, Service, ServiceBuilder};
use tower_http::ServiceBuilderExt;

/// An HTTP server that runs [`Service`]s with a conventional stack of middleware.
pub struct Server<F> {
    config: Config,
    router: Router<BoxBody>,
    error_handler: F,
    metric_buckets: Option<Vec<(Matcher, Vec<f64>)>>,
}

impl Default for Server<DefaultErrorHandler> {
    fn default() -> Self {
        Self {
            config: Config::parse(),
            router: Default::default(),
            error_handler: default_error_handler,
            metric_buckets: None,
        }
    }
}

impl<F> fmt::Debug for Server<F> {
    fn fmt(&self, f: &mut fmt::Formatter<'_>) -> fmt::Result {
        f.debug_struct("Server")
            .field("config", &self.config)
            .field("router", &self.router)
            .field("metric_buckets", &self.metric_buckets)
            .finish()
    }
}

impl Server<DefaultErrorHandler> {
    /// Create a new `Server` with the given config.
    pub fn new(config: Config) -> Self {
        Self {
            config,
            router: Default::default(),
            error_handler: default_error_handler,
            metric_buckets: Default::default(),
        }
    }
}

impl<F> Server<F> {
    /// Add routes to the server.
    ///
    /// This supports anything that implements [`HasRoutes`] such as [`Router`]:
    ///
    /// ```rust
    /// use server_framework::Server;
    /// use axum::{Router, routing::get};
    ///
    /// let routes = Router::new().route("/", get(|| async { "Hello, World!" }));
    ///
    /// # async {
    /// Server::default()
    ///     .with(routes)
    ///     .serve()
    ///     .await
    ///     .unwrap();
    /// # };
    /// ```
    ///
    /// Or [`Resource`](axum_extra::routing::Resource):
    ///
    /// ```rust
    /// use server_framework::Server;
    /// use axum_extra::routing::Resource;
    /// use axum::{
    ///     Router,
    ///     async_trait,
    ///     extract::{Path, FromRequest, RequestParts},
    ///     routing::get,
    ///     body::BoxBody,
    /// };
    ///
    /// struct Users {
    ///     dependency: SomeDependency,
    /// }
    ///
    /// impl Users {
    ///     fn resource() -> Resource<BoxBody> {
    ///         Resource::named("users")
    ///             .index(Self::index)
    ///             .create(Self::create)
    ///             .show(Self::show)
    ///     }
    ///
    ///     async fn index(self) {}
    ///
    ///     async fn create(self) {}
    ///
    ///     async fn show(self, Path(user_id): Path<u64>) {}
    /// }
    ///
    /// #[async_trait]
    /// impl<B> FromRequest<B> for Users
    /// where
    ///     B: Send + 'static
    /// {
    ///     // ...
    ///     # type Rejection = std::convert::Infallible;
    ///     # async fn from_request(req: &mut RequestParts<B>) -> Result<Self, Self::Rejection> {
    ///     #     todo!()
    ///     # }
    /// }
    ///
    /// struct SomeDependency;
    ///
    /// # async {
    /// Server::default()
    ///     .with(Users::resource())
    ///     .serve()
    ///     .await
    ///     .unwrap();
    /// # };
    /// ```
    ///
    /// `with` can be called multiple times to add multiples sets of routes:
    ///
    /// ```rust
    /// use server_framework::Server;
    /// use axum::{Router, response::Json, routing::get};
    /// use serde_json::json;
    ///
    /// let routes = Router::new().route("/", get(|| async { "Hello, World!" }));
    ///
    /// let api_routes = Router::new().route("/api", get(|| async {
    ///     Json(json!({ "data": [1, 2, 3] }))
    /// }));
    ///
    /// # async {
    /// Server::default()
    ///     .with(routes)
    ///     .with(api_routes)
    ///     // our server now accepts `GET /` and `GET /api`
    ///     .serve()
    ///     .await
    ///     .unwrap();
    /// # };
    /// ```
    pub fn with<T>(mut self, router: T) -> Self
    where
        T: HasRoutes<BoxBody>,
    {
        self.router = self.router.with(router);
        self
    }

    /// Add a tonic service to the server.
    ///
    /// ```rust
    /// use axum::async_trait;
    /// use server_framework::Server;
    /// #
    /// # #[async_trait]
    /// # trait Greeter {}
    /// # #[derive(Clone)]
    /// # struct GreeterServer<T>(T);
    /// # impl<T> GreeterServer<T> {
    /// #     fn new(t: T) -> Self { Self(t) }
    /// # }
    /// # impl<T> tonic::transport::NamedService for GreeterServer<T> {
    /// #     const NAME: &'static str = "";
    /// # }
    /// # impl<T> tower::Service<http::Request<axum::body::BoxBody>> for GreeterServer<T> {
    /// #     type Response = http::Response<axum::body::BoxBody>;
    /// #     type Error = tonic::codegen::Never;
    /// #     type Future = std::future::Ready<Result<Self::Response, Self::Error>>;
    /// #     fn poll_ready(&mut self, _: &mut std::task::Context<'_>) -> std::task::Poll<Result<(), Self::Error>> {
    /// #         todo!()
    /// #     }
    /// #     fn call(&mut self, _: http::Request<axum::body::BoxBody>) -> Self::Future {
    /// #         todo!()
    /// #     }
    /// # }
    ///
    /// #[derive(Clone)]
    /// struct MyGreeter;
    ///
    /// // implement server trait generated by tonic-build
    /// #[async_trait]
    /// impl Greeter for MyGreeter {
    ///     // ...
    /// }
    ///
    /// let service = GreeterServer::new(MyGreeter);
    ///
    /// # async {
    /// Server::default()
    ///     .with_tonic(service)
    ///     .serve()
    ///     .await
    ///     .unwrap();
    /// # };
    /// ```
    #[cfg(feature = "tonic")]
    pub fn with_tonic<S, B>(self, service: S) -> Self
    where
        S: Service<Request<BoxBody>, Response = Response<B>, Error = tonic::codegen::Never>
            + tonic::transport::NamedService
            + Clone
            + Send
            + 'static,
        S::Future: Send,
        B: http_body::Body<Data = axum::body::Bytes> + Send + 'static,
        B::Error: Into<axum::BoxError>,
    {
        self.with(router_from_tonic(service))
    }

    /// Add a fallback service.
    ///
    /// This service will be called if no routes matches the incoming request.
    ///
    /// ```rust
    /// use server_framework::Server;
    /// use axum::{
    ///     Router,
    ///     response::IntoResponse,
    ///     http::{StatusCode, Uri},
    ///     handler::Handler,
    /// };
    ///
    /// async fn fallback(uri: Uri) -> impl IntoResponse {
    ///     (StatusCode::NOT_FOUND, format!("No route for {}", uri))
    /// }
    ///
    /// # async {
    /// Server::default()
    ///     .fallback(fallback.into_service())
    ///     .serve()
    ///     .await
    ///     .unwrap();
    /// # };
    /// ```
    pub fn fallback<S, B>(mut self, svc: S) -> Self
    where
        S: Service<Request<BoxBody>, Response = Response<B>, Error = Infallible>
            + Clone
            + Send
            + 'static,
        S::Future: Send + 'static,
        B: http_body::Body<Data = axum::body::Bytes> + Send + 'static,
        B::Error: Into<axum::BoxError>,
    {
        let svc = ServiceBuilder::new()
            .map_response_body(body::boxed)
            .service(svc);
        self.router = self.router.fallback(svc);
        self
    }

    /// Change how errors from middleware are converted into responses.
    ///
    /// ```rust
    /// use server_framework::Server;
    /// use axum::{
    ///     Router,
    ///     Json,
    ///     BoxError,
    ///     response::IntoResponse,
    ///     http::StatusCode,
    /// };
    /// use serde_json::json;
    ///
    /// async fn handle_error(err: BoxError) -> impl IntoResponse {
    ///     (
    ///         StatusCode::INTERNAL_SERVER_ERROR,
    ///         Json(json!({
    ///             "error": {
    ///                 "status": 500,
    ///                 "message": "Something went wrong...",
    ///                 "details": err.to_string(),
    ///             },
    ///         }))
    ///     )
    /// }
    ///
    /// # async {
    /// Server::default()
    ///     .handle_error(handle_error)
    ///     .serve()
    ///     .await
    ///     .unwrap();
    /// # };
    /// ```
    ///
    /// Error handles can also run axum extractors:
    ///
    /// ```rust
    /// use server_framework::Server;
    /// use axum::{
    ///     Router,
    ///     BoxError,
    ///     response::IntoResponse,
    ///     http::{StatusCode, Method, Uri},
    /// };
    ///
    /// async fn handle_error(
    ///     // `Method` and `Uri` are extractors since they implement `axum::extract::FromRequest`
    ///     method: Method,
    ///     uri: Uri,
    ///     // the last argument must be the error
    ///     err: BoxError,
    /// ) -> impl IntoResponse {
    ///     // ...
    /// }
    ///
    /// # async {
    /// Server::default()
    ///     .handle_error(handle_error)
    ///     .serve()
    ///     .await
    ///     .unwrap();
    /// # };
    /// ```
    ///
    /// Note that "errors" means errors produced by a middleware, not the application itself. The
    /// service(s) that makes up the actual application is required to be infallible such that
    /// we're to always produce a response. An endpoint returning `500 Internal Server Error` is
    /// not considered an "error" and this method is not for handling such cases.
    pub fn handle_error<G, T>(self, error_handler: G) -> Server<G>
    where
        G: Clone + Send + 'static,
        T: 'static,
        HandleError<FallibleService, G, T>:
            Service<Request<BoxBody>, Response = Response<BoxBody>, Error = Infallible>,
        <HandleError<FallibleService, G, T> as Service<Request<BoxBody>>>::Future: Send,
    {
        Server {
            config: self.config,
            router: self.router,
            error_handler,
            metric_buckets: self.metric_buckets,
        }
    }

    /// Set additional metric buckets to define on the prometheus recorder.
    ///
    /// Calling this multiple times will append to the list of buckets.
    pub fn metric_buckets(mut self, buckets: Vec<(Matcher, Vec<f64>)>) -> Self {
        self.metric_buckets
            .get_or_insert(Default::default())
            .extend(buckets);
        self
    }

    /// Run the server.
    pub async fn serve<T>(self) -> anyhow::Result<()>
    where
        F: Clone + Send + 'static,
        T: 'static,
        HandleError<FallibleService, F, T>:
            Service<Request<BoxBody>, Response = Response<BoxBody>, Error = Infallible>,
        <HandleError<FallibleService, F, T> as Service<Request<BoxBody>>>::Future: Send,
    {
        tracing::debug!("server listening on {}", self.config.bind_address);

        tokio::spawn(expose_metrics_and_health(self.config.metrics_health_port));

<<<<<<< HEAD
        let http2_only = self.config.http2_only;
        let bind_address = self.config.bind_address;
=======
        tokio::spawn(expose_metrics_and_health(
            metrics_health_port,
            self.metric_buckets,
        ));

        let request_id_header = HeaderName::from_bytes(request_id_header.as_bytes())
            .with_context(|| format!("Invalid request id: {:?}", request_id_header))?;
>>>>>>> 30505c49

        let make_svc = self
            .into_service()
            .into_make_service_with_connect_info::<SocketAddr, _>();

        hyper::Server::bind(&bind_address)
            .http2_only(http2_only)
            .serve(make_svc)
            .with_graceful_shutdown(signal_listener())
            .await?;

        Ok(())
    }

    /// Get the underlying service with middleware applied.
    pub fn into_service<T>(self) -> Router<axum::body::Body>
    where
        F: Clone + Send + 'static,
        T: 'static,
        HandleError<FallibleService, F, T>:
            Service<Request<BoxBody>, Response = Response<BoxBody>, Error = Infallible>,
        <HandleError<FallibleService, F, T> as Service<Request<BoxBody>>>::Future: Send,
    {
        let request_id_header = HeaderName::from_bytes(self.config.request_id_header.as_bytes())
            .unwrap_or_else(|_| panic!("Invalid request id: {:?}", self.config.request_id_header));

        self.router
            // these middleware are called for all routes
            .layer(
                ServiceBuilder::new()
                    .map_request_body(body::boxed)
                    .layer(HandleErrorLayer::new(self.error_handler))
                    .timeout(Duration::from_secs(self.config.timeout_sec)),
            )
            // these middleware are _only_ called for known routes
            .route_layer(
                ServiceBuilder::new()
                    .set_request_id(request_id_header.clone(), MakeRequestUuid)
                    .layer(trace::layer())
                    .propagate_request_id(request_id_header)
                    .layer(metrics::layer()),
            )
    }
}

/// The type of service that produces the errors `Server.error_handler` will receive
type FallibleService = Timeout<Route<BoxBody>>;

/// Run a second HTTP server that exposes metrics (and soon) health checks.
async fn expose_metrics_and_health(
    metrics_health_port: u16,
    metric_buckets: Option<Vec<(Matcher, Vec<f64>)>>,
) {
    const EXPONENTIAL_SECONDS: &[f64] = &[
        0.005, 0.01, 0.025, 0.05, 0.1, 0.25, 0.5, 1.0, 2.5, 5.0, 10.0,
    ];

    let mut recorder_builder = PrometheusBuilder::new().set_buckets_for_metric(
        Matcher::Full("http_requests_duration_seconds".to_string()),
        EXPONENTIAL_SECONDS,
    );

    for (matcher, values) in metric_buckets.into_iter().flatten() {
        recorder_builder = recorder_builder.set_buckets_for_metric(matcher, &values);
    }

    let recorder = recorder_builder.build();

    let recorder_handle = recorder.handle();

    ::metrics::set_boxed_recorder(Box::new(recorder)).expect("failed to set metrics recorder");

    let router =
        Router::new()
            .route(
                "/metrics",
                get(|recorder_handle: Extension<PrometheusHandle>| async move {
                    recorder_handle.render()
                }),
            )
            .layer(ServiceBuilder::new().layer(AddExtensionLayer::new(recorder_handle)));

    let bind_address = SocketAddr::from((std::net::Ipv4Addr::UNSPECIFIED, metrics_health_port));

    tracing::debug!("metrics and health server listening on {}", bind_address);

    hyper::Server::bind(&bind_address)
        .serve(router.into_make_service())
        .with_graceful_shutdown(signal_listener())
        .await
        .unwrap();
}

#[cfg(target_family = "unix")]
async fn signal_listener() {
    use tokio::signal::unix::SignalKind;
    let mut sigterm = tokio::signal::unix::signal(SignalKind::terminate())
        .expect("Failed to listen on SIGTERM signal");
    tokio::select! {
        _ = sigterm.recv() => {
            tracing::info!("SIGTERM received, shutting down server");
        }
        _ = tokio::signal::ctrl_c() =>  {
            tracing::info!("Ctrl-c received, shutting down server");
        }
    }
}

#[cfg(not(target_family = "unix"))]
async fn signal_listener() {
    tokio::signal::ctrl_c()
        .await
        .expect("Failed to listen for Ctrl-c signal");
    tracing::info!("Ctrl-c received, shutting down server");
}

/// Convert a [`tonic`] service into a [`Router`].
///
/// This can be useful for composing a number of services and adding middleware to them.
#[cfg(feature = "tonic")]
pub fn router_from_tonic<S, B>(service: S) -> Router<BoxBody>
where
    S: Service<Request<BoxBody>, Response = Response<B>, Error = tonic::codegen::Never>
        + tonic::transport::NamedService
        + Clone
        + Send
        + 'static,
    S::Future: Send,
    B: http_body::Body<Data = axum::body::Bytes> + Send + 'static,
    B::Error: Into<axum::BoxError>,
{
    let svc = ServiceBuilder::new()
        .map_err(|err: tonic::codegen::Never| match err {})
        .map_response_body(body::boxed)
        .service(service);
    Router::new().route(&format!("/{}/*rest", S::NAME), svc)
}<|MERGE_RESOLUTION|>--- conflicted
+++ resolved
@@ -366,7 +366,7 @@
     }
 
     /// Run the server.
-    pub async fn serve<T>(self) -> anyhow::Result<()>
+    pub async fn serve<T>(mut self) -> anyhow::Result<()>
     where
         F: Clone + Send + 'static,
         T: 'static,
@@ -376,20 +376,13 @@
     {
         tracing::debug!("server listening on {}", self.config.bind_address);
 
-        tokio::spawn(expose_metrics_and_health(self.config.metrics_health_port));
-
-<<<<<<< HEAD
+        let bind_address = self.config.bind_address;
         let http2_only = self.config.http2_only;
-        let bind_address = self.config.bind_address;
-=======
+
         tokio::spawn(expose_metrics_and_health(
-            metrics_health_port,
-            self.metric_buckets,
+            self.config.metrics_health_port,
+            self.metric_buckets.take(),
         ));
-
-        let request_id_header = HeaderName::from_bytes(request_id_header.as_bytes())
-            .with_context(|| format!("Invalid request id: {:?}", request_id_header))?;
->>>>>>> 30505c49
 
         let make_svc = self
             .into_service()
