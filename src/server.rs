use crate::{
    error_handling::{default_error_handler, DefaultErrorHandler},
<<<<<<< HEAD
    health::{AlwaysLiveAndReady, HealthCheck, NoHealthCheckProvided},
    middleware::metrics::RecordMetrics,
=======
    middleware::{metrics, trace},
>>>>>>> 59b3ffcc
    request_id::MakeRequestUuid,
    Config,
};
use axum::{
    body::{self, BoxBody},
    error_handling::{HandleError, HandleErrorLayer},
    extract::Extension,
    routing::{get, Route},
    AddExtensionLayer, Router,
};
use axum_extra::routing::{HasRoutes, RouterExt};
use clap::Parser;
use http::{header::HeaderName, Request, Response, StatusCode};
use metrics_exporter_prometheus::{Matcher, PrometheusBuilder, PrometheusHandle};
use std::{
    convert::Infallible,
    fmt::{self, Write},
    net::SocketAddr,
    time::Duration,
};
use tower::{timeout::Timeout, Service, ServiceBuilder};
use tower_http::ServiceBuilderExt;

/// An HTTP server that runs [`Service`]s with a conventional stack of middleware.
pub struct Server<F, H> {
    config: Config,
    router: Router<BoxBody>,
    error_handler: F,
    health_check: H,
    metric_buckets: Option<Vec<(Matcher, Vec<f64>)>>,
}

impl Default for Server<DefaultErrorHandler, NoHealthCheckProvided> {
    fn default() -> Self {
        Self {
            config: Config::parse(),
            router: Default::default(),
            error_handler: default_error_handler,
            health_check: NoHealthCheckProvided,
            metric_buckets: None,
        }
    }
}

impl<F, H> fmt::Debug for Server<F, H>
where
    H: fmt::Debug,
{
    fn fmt(&self, f: &mut fmt::Formatter<'_>) -> fmt::Result {
        f.debug_struct("Server")
            .field("config", &self.config)
            .field("router", &self.router)
            .field("health_check", &self.health_check)
            .field("metric_buckets", &self.metric_buckets)
            .finish()
    }
}

impl Server<DefaultErrorHandler, NoHealthCheckProvided> {
    /// Create a new `Server` with the given config.
    pub fn new(config: Config) -> Self {
        Self {
            config,
            router: Default::default(),
            error_handler: default_error_handler,
            health_check: NoHealthCheckProvided,
            metric_buckets: Default::default(),
        }
    }
}

impl<F, H> Server<F, H> {
    /// Add routes to the server.
    ///
    /// This supports anything that implements [`HasRoutes`] such as [`Router`]:
    ///
    /// ```rust
    /// use server_framework::Server;
    /// use axum::{Router, routing::get};
    ///
    /// let routes = Router::new().route("/", get(|| async { "Hello, World!" }));
    ///
    /// # async {
    /// Server::default()
    ///     .with(routes)
    ///     .always_live_and_ready()
    ///     .serve()
    ///     .await
    ///     .unwrap();
    /// # };
    /// ```
    ///
    /// Or [`Resource`](axum_extra::routing::Resource):
    ///
    /// ```rust
    /// use server_framework::Server;
    /// use axum_extra::routing::Resource;
    /// use axum::{
    ///     Router,
    ///     async_trait,
    ///     extract::{Path, FromRequest, RequestParts},
    ///     routing::get,
    ///     body::BoxBody,
    /// };
    ///
    /// struct Users {
    ///     dependency: SomeDependency,
    /// }
    ///
    /// impl Users {
    ///     fn resource() -> Resource<BoxBody> {
    ///         Resource::named("users")
    ///             .index(Self::index)
    ///             .create(Self::create)
    ///             .show(Self::show)
    ///     }
    ///
    ///     async fn index(self) {}
    ///
    ///     async fn create(self) {}
    ///
    ///     async fn show(self, Path(user_id): Path<u64>) {}
    /// }
    ///
    /// #[async_trait]
    /// impl<B> FromRequest<B> for Users
    /// where
    ///     B: Send + 'static
    /// {
    ///     // ...
    ///     # type Rejection = std::convert::Infallible;
    ///     # async fn from_request(req: &mut RequestParts<B>) -> Result<Self, Self::Rejection> {
    ///     #     todo!()
    ///     # }
    /// }
    ///
    /// struct SomeDependency;
    ///
    /// # async {
    /// Server::default()
    ///     .with(Users::resource())
    ///     .always_live_and_ready()
    ///     .serve()
    ///     .await
    ///     .unwrap();
    /// # };
    /// ```
    ///
    /// `with` can be called multiple times to add multiples sets of routes:
    ///
    /// ```rust
    /// use server_framework::Server;
    /// use axum::{Router, response::Json, routing::get};
    /// use serde_json::json;
    ///
    /// let routes = Router::new().route("/", get(|| async { "Hello, World!" }));
    ///
    /// let api_routes = Router::new().route("/api", get(|| async {
    ///     Json(json!({ "data": [1, 2, 3] }))
    /// }));
    ///
    /// # async {
    /// Server::default()
    ///     .with(routes)
    ///     .with(api_routes)
    ///     .always_live_and_ready()
    ///     // our server now accepts `GET /` and `GET /api`
    ///     .serve()
    ///     .await
    ///     .unwrap();
    /// # };
    /// ```
    pub fn with<T>(mut self, router: T) -> Self
    where
        T: HasRoutes<BoxBody>,
    {
        self.router = self.router.with(router);
        self
    }

    /// Add a tonic service to the server.
    ///
    /// ```rust
    /// use axum::async_trait;
    /// use server_framework::Server;
    /// #
    /// # #[async_trait]
    /// # trait Greeter {}
    /// # #[derive(Clone)]
    /// # struct GreeterServer<T>(T);
    /// # impl<T> GreeterServer<T> {
    /// #     fn new(t: T) -> Self { Self(t) }
    /// # }
    /// # impl<T> tonic::transport::NamedService for GreeterServer<T> {
    /// #     const NAME: &'static str = "";
    /// # }
    /// # impl<T> tower::Service<http::Request<axum::body::BoxBody>> for GreeterServer<T> {
    /// #     type Response = http::Response<axum::body::BoxBody>;
    /// #     type Error = tonic::codegen::Never;
    /// #     type Future = std::future::Ready<Result<Self::Response, Self::Error>>;
    /// #     fn poll_ready(&mut self, _: &mut std::task::Context<'_>) -> std::task::Poll<Result<(), Self::Error>> {
    /// #         todo!()
    /// #     }
    /// #     fn call(&mut self, _: http::Request<axum::body::BoxBody>) -> Self::Future {
    /// #         todo!()
    /// #     }
    /// # }
    ///
    /// #[derive(Clone)]
    /// struct MyGreeter;
    ///
    /// // implement server trait generated by tonic-build
    /// #[async_trait]
    /// impl Greeter for MyGreeter {
    ///     // ...
    /// }
    ///
    /// let service = GreeterServer::new(MyGreeter);
    ///
    /// # async {
    /// Server::default()
    ///     .with_tonic(service)
    ///     .always_live_and_ready()
    ///     .serve()
    ///     .await
    ///     .unwrap();
    /// # };
    /// ```
    #[cfg(feature = "tonic")]
    pub fn with_tonic<S, B>(self, service: S) -> Self
    where
        S: Service<Request<BoxBody>, Response = Response<B>, Error = tonic::codegen::Never>
            + tonic::transport::NamedService
            + Clone
            + Send
            + 'static,
        S::Future: Send,
        B: http_body::Body<Data = axum::body::Bytes> + Send + 'static,
        B::Error: Into<axum::BoxError>,
    {
        self.with(router_from_tonic(service))
    }

    /// Add a fallback service.
    ///
    /// This service will be called if no routes matches the incoming request.
    ///
    /// ```rust
    /// use server_framework::Server;
    /// use axum::{
    ///     Router,
    ///     response::IntoResponse,
    ///     http::{StatusCode, Uri},
    ///     handler::Handler,
    /// };
    ///
    /// async fn fallback(uri: Uri) -> impl IntoResponse {
    ///     (StatusCode::NOT_FOUND, format!("No route for {}", uri))
    /// }
    ///
    /// # async {
    /// Server::default()
    ///     .fallback(fallback.into_service())
    ///     .always_live_and_ready()
    ///     .serve()
    ///     .await
    ///     .unwrap();
    /// # };
    /// ```
    pub fn fallback<S, B>(mut self, svc: S) -> Self
    where
        S: Service<Request<BoxBody>, Response = Response<B>, Error = Infallible>
            + Clone
            + Send
            + 'static,
        S::Future: Send + 'static,
        B: http_body::Body<Data = axum::body::Bytes> + Send + 'static,
        B::Error: Into<axum::BoxError>,
    {
        let svc = ServiceBuilder::new()
            .map_response_body(body::boxed)
            .service(svc);
        self.router = self.router.fallback(svc);
        self
    }

    /// Change how errors from middleware are converted into responses.
    ///
    /// ```rust
    /// use server_framework::Server;
    /// use axum::{
    ///     Router,
    ///     Json,
    ///     BoxError,
    ///     response::IntoResponse,
    ///     http::StatusCode,
    /// };
    /// use serde_json::json;
    ///
    /// async fn handle_error(err: BoxError) -> impl IntoResponse {
    ///     (
    ///         StatusCode::INTERNAL_SERVER_ERROR,
    ///         Json(json!({
    ///             "error": {
    ///                 "status": 500,
    ///                 "message": "Something went wrong...",
    ///                 "details": err.to_string(),
    ///             },
    ///         }))
    ///     )
    /// }
    ///
    /// # async {
    /// Server::default()
    ///     .handle_error(handle_error)
    ///     .always_live_and_ready()
    ///     .serve()
    ///     .await
    ///     .unwrap();
    /// # };
    /// ```
    ///
    /// Error handles can also run axum extractors:
    ///
    /// ```rust
    /// use server_framework::Server;
    /// use axum::{
    ///     Router,
    ///     BoxError,
    ///     response::IntoResponse,
    ///     http::{StatusCode, Method, Uri},
    /// };
    ///
    /// async fn handle_error(
    ///     // `Method` and `Uri` are extractors since they implement `axum::extract::FromRequest`
    ///     method: Method,
    ///     uri: Uri,
    ///     // the last argument must be the error
    ///     err: BoxError,
    /// ) -> impl IntoResponse {
    ///     // ...
    /// }
    ///
    /// # async {
    /// Server::default()
    ///     .handle_error(handle_error)
    ///     .always_live_and_ready()
    ///     .serve()
    ///     .await
    ///     .unwrap();
    /// # };
    /// ```
    ///
    /// Note that "errors" means errors produced by a middleware, not the application itself. The
    /// service(s) that makes up the actual application is required to be infallible such that
    /// we're to always produce a response. An endpoint returning `500 Internal Server Error` is
    /// not considered an "error" and this method is not for handling such cases.
    pub fn handle_error<G, T>(self, error_handler: G) -> Server<G, H>
    where
        G: Clone + Send + 'static,
        T: 'static,
        HandleError<FallibleService, G, T>:
            Service<Request<BoxBody>, Response = Response<BoxBody>, Error = Infallible>,
        <HandleError<FallibleService, G, T> as Service<Request<BoxBody>>>::Future: Send,
    {
        Server {
            config: self.config,
            router: self.router,
            error_handler,
            health_check: self.health_check,
            metric_buckets: self.metric_buckets,
        }
    }

    /// Provide the health check the server should use.
    pub fn with_health_check<H2>(self, health_check: H2) -> Server<F, H2>
    where
        H2: HealthCheck,
    {
        Server {
            config: self.config,
            router: self.router,
            error_handler: self.error_handler,
            health_check,
            metric_buckets: self.metric_buckets,
        }
    }

    /// Mark this service as always being live and ready.
    pub fn always_live_and_ready(self) -> Server<F, AlwaysLiveAndReady> {
        self.with_health_check(AlwaysLiveAndReady)
    }

    /// Set additional metric buckets to define on the prometheus recorder.
    ///
    /// Calling this multiple times will append to the list of buckets.
    pub fn metric_buckets(mut self, buckets: Vec<(Matcher, Vec<f64>)>) -> Self {
        self.metric_buckets
            .get_or_insert(Default::default())
            .extend(buckets);
        self
    }

    /// Run the server.
    pub async fn serve<T>(mut self) -> anyhow::Result<()>
    where
        F: Clone + Send + 'static,
        T: 'static,
        HandleError<FallibleService, F, T>:
            Service<Request<BoxBody>, Response = Response<BoxBody>, Error = Infallible>,
        <HandleError<FallibleService, F, T> as Service<Request<BoxBody>>>::Future: Send,
        H: HealthCheck,
    {
        tracing::debug!("server listening on {}", self.config.bind_address);

        let bind_address = self.config.bind_address;
        let http2_only = self.config.http2_only;

        tokio::spawn(expose_metrics_and_health(
<<<<<<< HEAD
            metrics_health_port,
            self.metric_buckets,
            self.health_check,
=======
            self.config.metrics_health_port,
            self.metric_buckets.take(),
>>>>>>> 59b3ffcc
        ));

        let make_svc = self
            .into_service()
            .into_make_service_with_connect_info::<SocketAddr, _>();

        hyper::Server::bind(&bind_address)
            .http2_only(http2_only)
            .serve(make_svc)
            .with_graceful_shutdown(signal_listener())
            .await?;

        Ok(())
    }

    /// Get the underlying service with middleware applied.
    pub fn into_service<T>(self) -> Router<axum::body::Body>
    where
        F: Clone + Send + 'static,
        T: 'static,
        HandleError<FallibleService, F, T>:
            Service<Request<BoxBody>, Response = Response<BoxBody>, Error = Infallible>,
        <HandleError<FallibleService, F, T> as Service<Request<BoxBody>>>::Future: Send,
    {
        let request_id_header = HeaderName::from_bytes(self.config.request_id_header.as_bytes())
            .unwrap_or_else(|_| panic!("Invalid request id: {:?}", self.config.request_id_header));

        self.router
            // these middleware are called for all routes
            .layer(
                ServiceBuilder::new()
                    .map_request_body(body::boxed)
                    .layer(HandleErrorLayer::new(self.error_handler))
                    .timeout(Duration::from_secs(self.config.timeout_sec)),
            )
            // these middleware are _only_ called for known routes
            .route_layer(
                ServiceBuilder::new()
                    .set_request_id(request_id_header.clone(), MakeRequestUuid)
                    .layer(trace::layer())
                    .propagate_request_id(request_id_header)
                    .layer(metrics::layer()),
            )
    }
}

/// The type of service that produces the errors `Server.error_handler` will receive
type FallibleService = Timeout<Route<BoxBody>>;

/// Run a second HTTP server that exposes metrics and health checks.
async fn expose_metrics_and_health<H>(
    metrics_health_port: u16,
    metric_buckets: Option<Vec<(Matcher, Vec<f64>)>>,
    health_check: H,
) where
    H: HealthCheck,
{
    const EXPONENTIAL_SECONDS: &[f64] = &[
        0.005, 0.01, 0.025, 0.05, 0.1, 0.25, 0.5, 1.0, 2.5, 5.0, 10.0,
    ];

    let mut recorder_builder = PrometheusBuilder::new().set_buckets_for_metric(
        Matcher::Full("http_requests_duration_seconds".to_string()),
        EXPONENTIAL_SECONDS,
    );

    for (matcher, values) in metric_buckets.into_iter().flatten() {
        recorder_builder = recorder_builder.set_buckets_for_metric(matcher, &values);
    }

    let recorder = recorder_builder.build();

    let recorder_handle = recorder.handle();

    ::metrics::set_boxed_recorder(Box::new(recorder)).expect("failed to set metrics recorder");

    let router =
        Router::new()
            .route(
                "/metrics",
                get(|recorder_handle: Extension<PrometheusHandle>| async move {
                    recorder_handle.render()
                }),
            )
            .route(
                "/health/live",
                get(|Extension(health_check): Extension<H>| async move {
                    if let Err(err) = health_check.is_live().await {
                        let err = error_display_chain(&err);
                        tracing::error!("readiness heath check failed: {}", err);
                        Err((StatusCode::SERVICE_UNAVAILABLE, err))
                    } else {
                        Ok(())
                    }
                }),
            )
            .route(
                "/health/ready",
                get(|Extension(health_check): Extension<H>| async move {
                    if let Err(err) = health_check.is_ready().await {
                        let err = error_display_chain(&err);
                        tracing::error!("liveness heath check failed: {}", err);
                        Err((StatusCode::SERVICE_UNAVAILABLE, err))
                    } else {
                        Ok(())
                    }
                }),
            )
            .layer(
                ServiceBuilder::new()
                    .layer(AddExtensionLayer::new(recorder_handle))
                    .layer(AddExtensionLayer::new(health_check)),
            );

    let bind_address = SocketAddr::from((std::net::Ipv4Addr::UNSPECIFIED, metrics_health_port));

    tracing::debug!("metrics and health server listening on {}", bind_address);

    hyper::Server::bind(&bind_address)
        .serve(router.into_make_service())
        .with_graceful_shutdown(signal_listener())
        .await
        .unwrap();
}

#[cfg(target_family = "unix")]
async fn signal_listener() {
    use tokio::signal::unix::SignalKind;
    let mut sigterm = tokio::signal::unix::signal(SignalKind::terminate())
        .expect("Failed to listen on SIGTERM signal");
    tokio::select! {
        _ = sigterm.recv() => {
            tracing::info!("SIGTERM received, shutting down server");
        }
        _ = tokio::signal::ctrl_c() =>  {
            tracing::info!("Ctrl-c received, shutting down server");
        }
    }
}

#[cfg(not(target_family = "unix"))]
async fn signal_listener() {
    tokio::signal::ctrl_c()
        .await
        .expect("Failed to listen for Ctrl-c signal");
    tracing::info!("Ctrl-c received, shutting down server");
}

/// Convert a [`tonic`] service into a [`Router`].
///
/// This can be useful for composing a number of services and adding middleware to them.
#[cfg(feature = "tonic")]
pub fn router_from_tonic<S, B>(service: S) -> Router<BoxBody>
where
    S: Service<Request<BoxBody>, Response = Response<B>, Error = tonic::codegen::Never>
        + tonic::transport::NamedService
        + Clone
        + Send
        + 'static,
    S::Future: Send,
    B: http_body::Body<Data = axum::body::Bytes> + Send + 'static,
    B::Error: Into<axum::BoxError>,
{
    let svc = ServiceBuilder::new()
        .map_err(|err: tonic::codegen::Never| match err {})
        .map_response_body(body::boxed)
        .service(service);
    Router::new().route(&format!("/{}/*rest", S::NAME), svc)
}

fn error_display_chain(error: &anyhow::Error) -> String {
    let mut s = error.to_string();
    for source in error.chain() {
        s.push_str(" -> ");
        let _ = write!(s, "{}", source);
    }
    s
}<|MERGE_RESOLUTION|>--- conflicted
+++ resolved
@@ -1,11 +1,7 @@
 use crate::{
     error_handling::{default_error_handler, DefaultErrorHandler},
-<<<<<<< HEAD
     health::{AlwaysLiveAndReady, HealthCheck, NoHealthCheckProvided},
-    middleware::metrics::RecordMetrics,
-=======
     middleware::{metrics, trace},
->>>>>>> 59b3ffcc
     request_id::MakeRequestUuid,
     Config,
 };
@@ -425,14 +421,9 @@
         let http2_only = self.config.http2_only;
 
         tokio::spawn(expose_metrics_and_health(
-<<<<<<< HEAD
-            metrics_health_port,
-            self.metric_buckets,
-            self.health_check,
-=======
             self.config.metrics_health_port,
             self.metric_buckets.take(),
->>>>>>> 59b3ffcc
+            self.health_check.clone(),
         ));
 
         let make_svc = self
